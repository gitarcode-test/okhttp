/*
 * Copyright (C) 2014 Square, Inc.
 *
 * Licensed under the Apache License, Version 2.0 (the "License");
 * you may not use this file except in compliance with the License.
 * You may obtain a copy of the License at
 *
 *      http://www.apache.org/licenses/LICENSE-2.0
 *
 * Unless required by applicable law or agreed to in writing, software
 * distributed under the License is distributed on an "AS IS" BASIS,
 * WITHOUT WARRANTIES OR CONDITIONS OF ANY KIND, either express or implied.
 * See the License for the specific language governing permissions and
 * limitations under the License.
 */
package com.squareup.okhttp;

import java.io.IOException;

/**
 * Protocols that OkHttp implements for <a
 * href="http://tools.ietf.org/html/draft-ietf-tls-applayerprotoneg">ALPN</a>
 * selection.
 *
 * <h3>Protocol vs Scheme</h3>
 * Despite its name, {@link java.net.URL#getProtocol()} returns the
 * {@linkplain java.net.URI#getScheme() scheme} (http, https, etc.) of the URL, not
 * the protocol (http/1.1, spdy/3.1, etc.). OkHttp uses the word <i>protocol</i>
 * to identify how HTTP messages are framed.
 */
public enum Protocol {
  /**
   * An obsolete plaintext framing that does not use persistent sockets by
   * default.
   */
  HTTP_1_0("http/1.0"),

  /**
   * A plaintext framing that includes persistent connections.
   *
   * <p>This version of OkHttp implements <a
   * href="http://www.ietf.org/rfc/rfc2616.txt">RFC 2616</a>, and tracks
   * revisions to that spec.
   */
  HTTP_1_1("http/1.1"),

  /**
   * Chromium's binary-framed protocol that includes header compression,
   * multiplexing multiple requests on the same socket, and server-push.
   * HTTP/1.1 semantics are layered on SPDY/3.
   *
   * <p>This version of OkHttp implements SPDY 3 <a
   * href="http://dev.chromium.org/spdy/spdy-protocol/spdy-protocol-draft3-1">draft
   * 3.1</a>. Future releases of OkHttp may use this identifier for a newer draft
   * of the SPDY spec.
   */
  SPDY_3("spdy/3.1"),

  /**
   * The IETF's binary-framed protocol that includes header compression,
   * multiplexing multiple requests on the same socket, and server-push.
   * HTTP/1.1 semantics are layered on HTTP/2.
   *
   * <p>This version of OkHttp implements HTTP/2 <a
   * href="http://tools.ietf.org/html/draft-ietf-httpbis-http2-16">draft 16</a>
   * with HPACK <a
   * href="http://tools.ietf.org/html/draft-ietf-httpbis-header-compression-10">draft
   * 10</a>. Future releases of OkHttp may use this identifier for a newer draft
   * of these specs.
   *
   * <p>HTTP/2 requires deployments of HTTP/2 that use TLS 1.2 support
   * {@linkplain com.squareup.okhttp.CipherSuite#TLS_ECDHE_RSA_WITH_AES_128_GCM_SHA256}
   * , present in Java 8+ and Android 5+. Servers that enforce this may send an
   * exception message including the string {@code INADEQUATE_SECURITY}.
   */
  HTTP_2("h2-16");

  private final String protocol;

  Protocol(String protocol) {
    this.protocol = protocol;
  }

  /**
   * Returns the protocol identified by {@code protocol}.
   * @throws IOException if {@code protocol} is unknown.
   */
  public static Protocol get(String protocol) throws IOException {
    // Unroll the loop over values() to save an allocation.
    if (protocol.equals(HTTP_1_0.protocol)) return HTTP_1_0;
    if (protocol.equals(HTTP_1_1.protocol)) return HTTP_1_1;
    if (protocol.equals(HTTP_2.protocol)) return HTTP_2;
    if (protocol.equals(SPDY_3.protocol)) return SPDY_3;
    throw new IOException("Unexpected protocol: " + protocol);
  }

  /**
<<<<<<< HEAD
   * Returns the string used to identify this protocol for ALPN and NPN, like
   * "http/1.1", "spdy/3.1" or "h2-16".
=======
   * Returns the string used to identify this protocol for ALPN, like
   * "http/1.1", "spdy/3.1" or "h2-15".
>>>>>>> 4d068212
   */
  @Override public String toString() {
    return protocol;
  }
}<|MERGE_RESOLUTION|>--- conflicted
+++ resolved
@@ -95,13 +95,8 @@
   }
 
   /**
-<<<<<<< HEAD
-   * Returns the string used to identify this protocol for ALPN and NPN, like
+   * Returns the string used to identify this protocol for ALPN, like
    * "http/1.1", "spdy/3.1" or "h2-16".
-=======
-   * Returns the string used to identify this protocol for ALPN, like
-   * "http/1.1", "spdy/3.1" or "h2-15".
->>>>>>> 4d068212
    */
   @Override public String toString() {
     return protocol;
